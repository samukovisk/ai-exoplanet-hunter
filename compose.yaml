services:
<<<<<<< HEAD
  # web:
  #   build: .
  #   command: python manage.py runserver 0.0.0.0:8000
  #   volumes:
  #     - .:/app
  #   ports:
  #     - "8000:8000"
  #   environment:
  #     - DEBUG=1

  frontend:
    build: ./front-end/
    command: npm run dev
=======
  web:
    build: ./app/
    command: python manage.py runserver 0.0.0.0:8000
    volumes:
      - ./app:/app
>>>>>>> 7c53c26f
    ports:
      - "5173:5173"
    environment:
      - NODE_ENV=production
    restart: unless-stopped<|MERGE_RESOLUTION|>--- conflicted
+++ resolved
@@ -1,27 +1,19 @@
 services:
-<<<<<<< HEAD
-  # web:
-  #   build: .
-  #   command: python manage.py runserver 0.0.0.0:8000
-  #   volumes:
-  #     - .:/app
-  #   ports:
-  #     - "8000:8000"
-  #   environment:
-  #     - DEBUG=1
-
   frontend:
     build: ./front-end/
     command: npm run dev
-=======
+    ports:
+      - "5173:5173"
+    environment:
+      - NODE_ENV=production
+    restart: unless-stopped
+    
   web:
     build: ./app/
     command: python manage.py runserver 0.0.0.0:8000
     volumes:
       - ./app:/app
->>>>>>> 7c53c26f
     ports:
-      - "5173:5173"
+      - "8000:8000"
     environment:
-      - NODE_ENV=production
-    restart: unless-stopped+      - DEBUG=1